--- conflicted
+++ resolved
@@ -16,7 +16,7 @@
 
 // asyncClusterScaling triggers concurrent cluster scaling operations for
 // each worker pool in the node registry.
-func (r *Server) asyncClusterScaling(nodeRegistry *structs.NodeRegistry,
+func (s *Server) asyncClusterScaling(nodeRegistry *structs.NodeRegistry,
 	jobRegistry *structs.JobScalingPolicies) {
 
 	// Setup our wait group to ensure we block until all worker pool scaling
@@ -33,7 +33,7 @@
 	pools := make(chan string, poolCount)
 
 	// Calculate the number of worker threads to initiate.
-	maxConcurrency := r.config.ScalingConcurrency
+	maxConcurrency := s.config.ScalingConcurrency
 
 	if poolCount < maxConcurrency {
 		maxConcurrency = poolCount
@@ -44,7 +44,7 @@
 
 	// Initiate workers to implement worker pool scaling.
 	for w := 1; w <= maxConcurrency; w++ {
-		go r.workerPoolScaling(w, pools, nodeRegistry, jobRegistry, &wg)
+		go s.workerPoolScaling(w, pools, nodeRegistry, jobRegistry, &wg)
 	}
 
 	// Add worker pools to the worker channel.
@@ -58,17 +58,13 @@
 
 // workerPoolScaling is a thread safe method for scaling an individual
 // worker pool.
-<<<<<<< HEAD
-func (r *Server) workerPoolScaling(poolName string,
-=======
-func (r *Runner) workerPoolScaling(id int, pools <-chan string,
->>>>>>> 4f11d8a0
+func (s *Server) workerPoolScaling(id int, pools <-chan string,
 	nodeRegistry *structs.NodeRegistry, jobs *structs.JobScalingPolicies,
 	wg *sync.WaitGroup) {
 
 	// Setup references to clients for Nomad and Consul.
-	nomadClient := r.config.NomadClient
-	consulClient := r.config.ConsulClient
+	nomadClient := s.config.NomadClient
+	consulClient := s.config.ConsulClient
 
 	// Inform the wait group we have finished our task upon completion.
 	// defer wg.Done()
@@ -90,7 +86,7 @@
 		workerPool.State = &structs.ScalingState{}
 		workerPool.State.ResourceType = ClusterType
 		workerPool.State.ResourceName = workerPool.Name
-		workerPool.State.StatePath = r.config.ConsulKeyRoot + "/state/nodes/" +
+		workerPool.State.StatePath = s.config.ConsulKeyRoot + "/state/nodes/" +
 			workerPool.Name
 
 		// Attempt to load state from persistent storage.
@@ -105,7 +101,7 @@
 
 		// If the worker pool is in failsafe mode, decline to perform any scaling
 		// evaluation or action.
-		if !FailsafeCheck(workerPool.State, r.config, workerPool.RetryThreshold, msg) {
+		if !FailsafeCheck(workerPool.State, s.config, workerPool.RetryThreshold, msg) {
 			logging.Warning("core/cluster_scaling: worker pool %v is in failsafe "+
 				"mode, no scaling evaluations will be performed", workerPool.Name)
 
@@ -150,7 +146,7 @@
 
 		// Determine if we've reached the required number of consecutive scaling
 		// requests.
-		ok = checkPoolScalingThreshold(workerPool, r.config)
+		ok = checkPoolScalingThreshold(workerPool, s.config)
 		if !ok {
 			wg.Done()
 			continue
@@ -169,7 +165,7 @@
 
 		if poolCapacity.ScalingDirection == structs.ScalingDirectionOut {
 			// Initiate cluster scaling operation by calling the scaling provider.
-			err = workerPool.ScalingProvider.Scale(workerPool, r.config, nodeRegistry)
+			err = workerPool.ScalingProvider.Scale(workerPool, s.config, nodeRegistry)
 			if err != nil {
 				logging.Error("core/cluster_scaling: an error occurred while "+
 					"attempting a scaling operation against worker pool %v: %v",
@@ -222,7 +218,7 @@
 			}
 
 			// Initiate cluster scaling operation by calling the scaling provider.
-			err := workerPool.ScalingProvider.Scale(workerPool, r.config, nodeRegistry)
+			err := workerPool.ScalingProvider.Scale(workerPool, s.config, nodeRegistry)
 			if err != nil {
 				logging.Error("core/cluster_scaling: an error occurred while "+
 					"attempting a scaling operation against worker pool %v: %v",
