package replicator

import (
	"fmt"
	"strings"
	"sync"
	"time"

	"github.com/elsevier-core-engineering/replicator/client"
	"github.com/elsevier-core-engineering/replicator/logging"
	"github.com/elsevier-core-engineering/replicator/notifier"
	"github.com/elsevier-core-engineering/replicator/replicator/structs"
)

// newJobScalingPolicy returns a new JobScalingPolicies struct for Replicator
// to track and view Nomad job scaling.
func newJobScalingPolicy() *structs.JobScalingPolicies {

	return &structs.JobScalingPolicies{
		Policies: make(map[string][]*structs.GroupScalingPolicy),
		Lock:     sync.RWMutex{},
	}
}

<<<<<<< HEAD
func (r *Server) asyncJobScaling(jobScalingPolicies *structs.JobScalingPolicies) {
=======
func (r *Runner) asyncJobScaling(jobScalingPolicies *structs.JobScalingPolicies) {
	// Setup our wait group to ensure we block until all worker pool scaling
	// operations have completed.
	var wg sync.WaitGroup
>>>>>>> 4f11d8a0

	// Get the current number of registered jobs.
	jobCount := len(jobScalingPolicies.Policies)

	// Register an entry to the wait group for each scalable job.
	wg.Add(jobCount)

	// Build a buffered channel to pass our scalable resources to worker threads.
	jobs := make(chan string, jobCount)

	// Calculate the number of worker threads to initiate.
	maxConcurrency := r.config.ScalingConcurrency

	if jobCount < maxConcurrency {
		maxConcurrency = jobCount
	}

	logging.Debug("code/job_scaling: initiating %v concurrent scaling threads "+
		"to process %v jobs", maxConcurrency, jobCount)

	// Initiate workers to implement job scaling.
	for w := 1; w <= maxConcurrency; w++ {
		go r.jobScaling(w, jobs, jobScalingPolicies, &wg)
	}

	// Add jobs to the worker channel.
	for job := range jobScalingPolicies.Policies {
		if r.config.NomadClient.IsJobInDeployment(job) {
			logging.Debug("core/job_scaling: job %s is in deployment, no scaling "+
				"evaluation will be triggered", job)

			wg.Done()
			continue
		}

		jobs <- job
	}

<<<<<<< HEAD
func (r *Server) jobScaling(jobName string, jobScalingPolicies *structs.JobScalingPolicies) {
=======
	// Block on all job scaling threads.
	wg.Wait()
}
>>>>>>> 4f11d8a0

func (r *Runner) jobScaling(id int, jobs <-chan string,
	jobScalingPolicies *structs.JobScalingPolicies, wg *sync.WaitGroup) {

	// Setup references to clients for Nomad and Consul.
	nomadClient := r.config.NomadClient
	consulClient := r.config.ConsulClient

	for jobName := range jobs {
		logging.Debug("core/job_scaling: scaling thread %v evaluating scaling "+
			"for job %v", id, jobName)

		g := jobScalingPolicies.Policies[jobName]

		// EvaluateJobScaling performs read/write to our map therefore we wrap it
		// in a read/write lock and remove this as soon as possible as the
		// remaining functions only need a read lock.
		jobScalingPolicies.Lock.Lock()
		err := nomadClient.EvaluateJobScaling(jobName, g)
		jobScalingPolicies.Lock.Unlock()

		// Horrible but required for jobs that have been purged as the policy
		// watcher will not get notified and as such, cannot remove the policy even
		// though the job doesn't exist. The string check is due to
		// github.com/hashicorp/nomad/issues/1849
		if err != nil && strings.Contains(err.Error(), "404") {
			client.RemoveJobScalingPolicy(jobName, jobScalingPolicies)

			// Signal the wait group.
			wg.Done()

			continue
		} else if err != nil {
			logging.Error("core/job_scaling: unable to perform job resource "+
				"evaluation: %v", err)

			// Signal the wait group.
			wg.Done()

			continue
		}

		jobScalingPolicies.Lock.RLock()

		for _, group := range g {
			// Setup a failure message to pass to the failsafe check.
			message := &notifier.FailureMessage{
				AlertUID:     group.UID,
				ResourceID:   fmt.Sprintf("%s/%s", jobName, group.GroupName),
				ResourceType: JobType,
			}

			// Read our JobGroup state and check failsafe.
			s := &structs.ScalingState{
				ResourceName: group.GroupName,
				ResourceType: JobType,
				StatePath: r.config.ConsulKeyRoot + "/state/jobs/" + jobName +
					"/" + group.GroupName,
			}
			consulClient.ReadState(s, true)

			if !FailsafeCheck(s, r.config, 1, message) {
				logging.Error("core/job_scaling: job \"%v\" and group \"%v\" is in "+
					"failsafe mode", jobName, group.GroupName)
				continue
			}

			// Check the JobGroup scaling cooldown.
			cd := time.Duration(group.Cooldown) * time.Second

			if !s.LastScalingEvent.Before(time.Now().Add(-cd)) {
				logging.Debug("core/job_scaling: job \"%v\" and group \"%v\" has not reached scaling cooldown threshold of %s",
					jobName, group.GroupName, cd)
				continue
			}

			if group.ScaleDirection == client.ScalingDirectionOut || group.ScaleDirection == client.ScalingDirectionIn {
				if group.Enabled {
					logging.Debug("core/job_scaling: scaling for job \"%v\" and group \"%v\" is enabled; a "+
						"scaling operation (%v) will be requested", jobName, group.GroupName, group.ScaleDirection)

					// Submit the job and group for scaling.
					nomadClient.JobGroupScale(jobName, group, s)

				} else {
					logging.Debug("core/job_scaling: job scaling has been disabled; a "+
						"scaling operation (%v) would have been requested for \"%v\" "+
						"and group \"%v\"", group.ScaleDirection, jobName, group.GroupName)
				}
			}

			// Persist our state to Consul.
			consulClient.PersistState(s)
		}

		// Release our read-only lock.
		jobScalingPolicies.Lock.RUnlock()

		// Signal the wait group.
		wg.Done()
	}
}<|MERGE_RESOLUTION|>--- conflicted
+++ resolved
@@ -22,14 +22,10 @@
 	}
 }
 
-<<<<<<< HEAD
-func (r *Server) asyncJobScaling(jobScalingPolicies *structs.JobScalingPolicies) {
-=======
-func (r *Runner) asyncJobScaling(jobScalingPolicies *structs.JobScalingPolicies) {
+func (s *Server) asyncJobScaling(jobScalingPolicies *structs.JobScalingPolicies) {
 	// Setup our wait group to ensure we block until all worker pool scaling
 	// operations have completed.
 	var wg sync.WaitGroup
->>>>>>> 4f11d8a0
 
 	// Get the current number of registered jobs.
 	jobCount := len(jobScalingPolicies.Policies)
@@ -41,7 +37,7 @@
 	jobs := make(chan string, jobCount)
 
 	// Calculate the number of worker threads to initiate.
-	maxConcurrency := r.config.ScalingConcurrency
+	maxConcurrency := s.config.ScalingConcurrency
 
 	if jobCount < maxConcurrency {
 		maxConcurrency = jobCount
@@ -52,12 +48,12 @@
 
 	// Initiate workers to implement job scaling.
 	for w := 1; w <= maxConcurrency; w++ {
-		go r.jobScaling(w, jobs, jobScalingPolicies, &wg)
+		go s.jobScaling(w, jobs, jobScalingPolicies, &wg)
 	}
 
 	// Add jobs to the worker channel.
 	for job := range jobScalingPolicies.Policies {
-		if r.config.NomadClient.IsJobInDeployment(job) {
+		if s.config.NomadClient.IsJobInDeployment(job) {
 			logging.Debug("core/job_scaling: job %s is in deployment, no scaling "+
 				"evaluation will be triggered", job)
 
@@ -67,21 +63,14 @@
 
 		jobs <- job
 	}
+}
 
-<<<<<<< HEAD
-func (r *Server) jobScaling(jobName string, jobScalingPolicies *structs.JobScalingPolicies) {
-=======
-	// Block on all job scaling threads.
-	wg.Wait()
-}
->>>>>>> 4f11d8a0
-
-func (r *Runner) jobScaling(id int, jobs <-chan string,
+func (s *Server) jobScaling(id int, jobs <-chan string,
 	jobScalingPolicies *structs.JobScalingPolicies, wg *sync.WaitGroup) {
 
 	// Setup references to clients for Nomad and Consul.
-	nomadClient := r.config.NomadClient
-	consulClient := r.config.ConsulClient
+	nomadClient := s.config.NomadClient
+	consulClient := s.config.ConsulClient
 
 	for jobName := range jobs {
 		logging.Debug("core/job_scaling: scaling thread %v evaluating scaling "+
@@ -128,15 +117,15 @@
 			}
 
 			// Read our JobGroup state and check failsafe.
-			s := &structs.ScalingState{
+			state := &structs.ScalingState{
 				ResourceName: group.GroupName,
 				ResourceType: JobType,
-				StatePath: r.config.ConsulKeyRoot + "/state/jobs/" + jobName +
+				StatePath: s.config.ConsulKeyRoot + "/state/jobs/" + jobName +
 					"/" + group.GroupName,
 			}
-			consulClient.ReadState(s, true)
+			consulClient.ReadState(state, true)
 
-			if !FailsafeCheck(s, r.config, 1, message) {
+			if !FailsafeCheck(state, s.config, 1, message) {
 				logging.Error("core/job_scaling: job \"%v\" and group \"%v\" is in "+
 					"failsafe mode", jobName, group.GroupName)
 				continue
@@ -145,7 +134,7 @@
 			// Check the JobGroup scaling cooldown.
 			cd := time.Duration(group.Cooldown) * time.Second
 
-			if !s.LastScalingEvent.Before(time.Now().Add(-cd)) {
+			if !state.LastScalingEvent.Before(time.Now().Add(-cd)) {
 				logging.Debug("core/job_scaling: job \"%v\" and group \"%v\" has not reached scaling cooldown threshold of %s",
 					jobName, group.GroupName, cd)
 				continue
@@ -157,7 +146,7 @@
 						"scaling operation (%v) will be requested", jobName, group.GroupName, group.ScaleDirection)
 
 					// Submit the job and group for scaling.
-					nomadClient.JobGroupScale(jobName, group, s)
+					nomadClient.JobGroupScale(jobName, group, state)
 
 				} else {
 					logging.Debug("core/job_scaling: job scaling has been disabled; a "+
@@ -167,7 +156,7 @@
 			}
 
 			// Persist our state to Consul.
-			consulClient.PersistState(s)
+			consulClient.PersistState(state)
 		}
 
 		// Release our read-only lock.
