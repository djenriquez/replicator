package replicator

import (
	"time"

	metrics "github.com/armon/go-metrics"
	"github.com/elsevier-core-engineering/replicator/client"
	"github.com/elsevier-core-engineering/replicator/logging"
	"github.com/elsevier-core-engineering/replicator/replicator/structs"
)

// Runner is the main runner struct.
type Runner struct {
	// doneChan is where finish notifications occur.
	doneChan chan struct{}

	// config is the Config that created this Runner. It is used internally to
	// construct other objects and pass data.
	config *structs.Config
}

// NewRunner sets up the Runner type.
func NewRunner(config *structs.Config) (*Runner, error) {
	runner := &Runner{
		doneChan: make(chan struct{}),
		config:   config,
	}
	return runner, nil
}

// Start creates a new runner and uses a ticker to block until the doneChan is
// closed at which point the ticker is stopped.
func (r *Runner) Start() {
	ticker := time.NewTicker(time.Second * time.Duration(r.config.ScalingInterval))

	// Initialize the state tracking object for scaling operations.
	scalingState := &structs.ScalingState{}

	defer ticker.Stop()

	for {
		select {
		case <-ticker.C:

			clusterChan := make(chan bool)
			go r.clusterScaling(clusterChan, scalingState)
			<-clusterChan

			r.jobScaling()

		case <-r.doneChan:
			return
		}
	}
}

// Stop halts the execution of this runner.
func (r *Runner) Stop() {
	close(r.doneChan)
}

// clusterScaling is the main entry point into the cluster scaling functionality
// and ties numerous functions together to create an asynchronus function which
// can be called from the runner.
func (r *Runner) clusterScaling(done chan bool, scalingState *structs.ScalingState) {
	nomadClient := r.config.NomadClient
	scalingEnabled := r.config.ClusterScaling.Enabled

	// Determine if we are running on the leader node, halt scaling
	// evaluation if not.
	if haveLeadership := nomadClient.LeaderCheck(); !haveLeadership {
		logging.Debug("core/runner: replicator is not running on the known leader," +
			"no cluster scaling actions will be taken")
		done <- true
		return
	}

	// If a region has not been specified, attempt to dynamically determine what
	// region we are running in.
	if r.config.Region == "" {
		if region, err := client.DescribeAWSRegion(); err == nil {
			r.config.Region = region
		}
	}

	// Initialize a new disposable cluster capacity object.
	clusterCapacity := &structs.ClusterCapacity{}

	if scale, err := nomadClient.EvaluateClusterCapacity(clusterCapacity, r.config); err != nil || !scale {
		logging.Debug("core/runner: scaling operation not required or permitted")
	} else {
		// If we reached this point we will be performing AWS interaction so we
		// create an client connection.
		asgSess := client.NewAWSAsgService(r.config.Region)

		// Calculate the scaling cooldown threshold.
		if !scalingState.LastScalingEvent.IsZero() {
			cooldown := scalingState.LastScalingEvent.Add(
				time.Duration(r.config.ClusterScaling.CoolDown) * time.Second)

			if time.Now().Before(cooldown) {
				logging.Info("core/runner: cluster scaling cooldown threshold has "+
					"not been reached: %v, scaling operations will not be permitted",
					cooldown)

				done <- true
				return
			}

			logging.Debug("core/runner: cluster scaling cooldown threshold %v has "+
				"been reached, scaling operations will be permitted", cooldown)
		} else {
			logging.Info("core/runner: no previous scaling operations have " +
				"occurred, scaling operations will be permitted.")
		}

		if clusterCapacity.ScalingDirection == client.ScalingDirectionOut {
			// If cluster scaling has been disabled, report but do not initiate a
			// scaling operation.
			if !scalingEnabled {
				logging.Debug("core/runner: cluster scaling disabled, not initiating " +
					"scaling operation (scale-out)")

				done <- true
				return
			}

			// Attempt to increment the desired count of the autoscaling group. If
			// this fails, log an error and stop further processing.
			if err := client.ScaleOutCluster(r.config.ClusterScaling.AutoscalingGroup, asgSess); err != nil {
				logging.Error("core/runner: unable to successfully initiate a "+
					"scaling operation against autoscaling group %v: %v",
					r.config.ClusterScaling.AutoscalingGroup, err)
				done <- true
				return
			}

			// Attempt to add a new node to the worker pool until we reach the
			// retry threshold.
<<<<<<< HEAD
			// TODO (e.westfall): Make the node failure retry threshold a config
			// option. Waiting on this until after the merge to take advantage of
			// config flag changes.
			for scalingState.NodeFailureCount <= 3 {
				if scalingState.NodeFailureCount > 0 {
=======
			for clusterCapacity.NodeFailureCount <= r.config.ClusterScaling.RetryThreshold {
				if clusterCapacity.NodeFailureCount > 0 {
>>>>>>> 49940507
					logging.Info("core/runner: attempting to launch a new worker node, "+
						"previous node failures: %v", scalingState.NodeFailureCount)
				}

				// We've verified the autoscaling group operation completed successfully.
				// Next we'll identify the most recently launched EC2 instance from the
				// worker pool ASG.
				newestNode, err := client.GetMostRecentInstance(
					r.config.ClusterScaling.AutoscalingGroup,
					r.config.Region,
				)
				if err != nil {
					logging.Error("core/runner: Failed to identify the most recently "+
						"launched instance: %v", err)
					scalingState.NodeFailureCount++
					continue
				}

				// Attempt to verify the new worker node has completed bootstrapping and
				// successfully joined the worker pool.
				healthy := nomadClient.VerifyNodeHealth(newestNode)
				if healthy {
					// Reset node failure count once we have a verified healthy worker.
					scalingState.NodeFailureCount = 0

					// Update the last scaling event timestamp.
					scalingState.LastScalingEvent = time.Now()

					done <- true
					return
				}

				scalingState.NodeFailureCount++
				logging.Error("core/runner: new node %v failed to successfully join "+
					"the worker pool, incrementing node failure count to %v and "+
					"terminating instance", newestNode, scalingState.NodeFailureCount)

				metrics.IncrCounter([]string{"cluster", "scale_out_failed"}, 1)

				// Translate the IP address of the most recent instance to the EC2
				// instance ID.
				instanceID := client.TranslateIptoID(newestNode, r.config.Region)

				// If we've reached the retry threshold, disable cluster scaling and
				// halt.
				if disabled := r.disableClusterScaling(scalingState); disabled {
					// Detach the last failed instance and decrement the desired count
					// of the autoscaling group. This will leave the instance around
					// for debugging purposes but allow us to cleanly resume cluster
					// scaling without intervention.
					err := client.DetachInstance(
						r.config.ClusterScaling.AutoscalingGroup, instanceID, asgSess,
					)
					if err != nil {
						logging.Error("core/runner: an error occurred while attempting "+
							"to detach the failed instance from the ASG: %v", err)
					}

					done <- true
					return
				}

				// Attempt to clean up the most recent instance.
				if err := client.TerminateInstance(instanceID, r.config.Region); err != nil {
					logging.Error("core/runner: an error occurred while attempting "+
						"to terminate instance %v: %v", instanceID, err)
				}
			}
		}

		if clusterCapacity.ScalingDirection == client.ScalingDirectionIn {
			nodeID, nodeIP := nomadClient.LeastAllocatedNode(clusterCapacity)
			if nodeIP != "" && nodeID != "" {
				if !scalingEnabled {
					logging.Debug("core/runner: cluster scaling disabled, not " +
						"initiating scaling operation (scale-in)")
					done <- true
					return
				}

				if err := nomadClient.DrainNode(nodeID); err == nil {
					logging.Info("core/runner: terminating AWS instance %v", nodeIP)
					err := client.ScaleInCluster(r.config.ClusterScaling.AutoscalingGroup, nodeIP, asgSess)
					if err != nil {
						logging.Error("core/runner: unable to successfully terminate AWS "+
							"instance %v: %v", nodeID, err)
					} else {
						// Update the last scaling event timestamp.
						scalingState.LastScalingEvent = time.Now()
					}
				}
			}
		}
	}
	done <- true
	metrics.IncrCounter([]string{"cluster", "scale_out_success"}, 1)
	return
}

func (r *Runner) disableClusterScaling(scalingState *structs.ScalingState) (disabled bool) {
	// If we've reached the retry threshold, disable cluster scaling and
	// halt.
<<<<<<< HEAD
	if scalingState.NodeFailureCount == 3 {
=======
	if clusterStatus.NodeFailureCount == r.config.ClusterScaling.RetryThreshold {
>>>>>>> 49940507
		disabled = true
		r.config.ClusterScaling.Enabled = false

		logging.Error("core/runner: attempts to add new nodes to the "+
			"worker pool have failed %v times. Cluster scaling will be "+
			"disabled.", r.config.ClusterScaling.RetryThreshold)
	}

	return
}

// jobScaling is the main entry point for the Nomad job scaling functionality
// and ties together a number of functions to be called from the runner.
func (r *Runner) jobScaling() {

	// Scaling a Cluster Jobs requires access to both Consul and Nomad therefore
	// we setup the clients here.
	consulClient := r.config.ConsulClient
	nomadClient := r.config.NomadClient

	// Determine if we are running on the leader node, halt if not.
	if haveLeadership := nomadClient.LeaderCheck(); !haveLeadership {
		logging.Debug("core/runner: replicator is not running on the known leader, no job scaling actions will be taken")
		return
	}

	// Pull the list of all currently running jobs which have a defined scaling
	// document. Fail quickly if we can't retrieve this list.
	resp, err := consulClient.GetJobScalingPolicies(r.config, nomadClient)
	if err != nil {
		logging.Error("core/runner: failed to determine if any jobs have scaling policies enabled \n%v", err)
		return
	}

	// EvaluateJobScaling identifies whether each of the Job.Groups requires a
	// scaling event to be triggered. This is then iterated so the individual
	// groups can be assesed.
	nomadClient.EvaluateJobScaling(resp)
	for _, job := range resp {

		// Due to the nested nature of the job and group Nomad definitions a dumb
		// metric is used to determine whether the job has 1 or more groups which
		// require scaling.
		i := 0

		for _, group := range job.GroupScalingPolicies {
			if group.Scaling.ScaleDirection == client.ScalingDirectionOut || group.Scaling.ScaleDirection == client.ScalingDirectionIn {
				if job.Enabled && r.config.JobScaling.Enabled {
					logging.Debug("core/runner: scaling for job \"%v\" is enabled; a scaling operation (%v) will be requested for group \"%v\"",
						job.JobName, group.Scaling.ScaleDirection, group.GroupName)
					i++
				} else {
					logging.Debug("core/runner: job scaling has been disabled; a scaling operation (%v) would have been requested for \"%v\" and group \"%v\"",
						group.Scaling.ScaleDirection, job.JobName, group.GroupName)
				}
			}
		}

		// If 1 or more groups need to be scaled we submit the whole job for scaling
		// as to scale you must submit the whole job file currently. The JobScale
		// function takes care of scaling groups independently.
		if i > 0 {
			nomadClient.JobScale(job)
		}
	}
}<|MERGE_RESOLUTION|>--- conflicted
+++ resolved
@@ -137,16 +137,11 @@
 
 			// Attempt to add a new node to the worker pool until we reach the
 			// retry threshold.
-<<<<<<< HEAD
 			// TODO (e.westfall): Make the node failure retry threshold a config
 			// option. Waiting on this until after the merge to take advantage of
 			// config flag changes.
-			for scalingState.NodeFailureCount <= 3 {
-				if scalingState.NodeFailureCount > 0 {
-=======
 			for clusterCapacity.NodeFailureCount <= r.config.ClusterScaling.RetryThreshold {
 				if clusterCapacity.NodeFailureCount > 0 {
->>>>>>> 49940507
 					logging.Info("core/runner: attempting to launch a new worker node, "+
 						"previous node failures: %v", scalingState.NodeFailureCount)
 				}
@@ -249,11 +244,7 @@
 func (r *Runner) disableClusterScaling(scalingState *structs.ScalingState) (disabled bool) {
 	// If we've reached the retry threshold, disable cluster scaling and
 	// halt.
-<<<<<<< HEAD
-	if scalingState.NodeFailureCount == 3 {
-=======
 	if clusterStatus.NodeFailureCount == r.config.ClusterScaling.RetryThreshold {
->>>>>>> 49940507
 		disabled = true
 		r.config.ClusterScaling.Enabled = false
 
