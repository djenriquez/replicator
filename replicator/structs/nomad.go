--- conflicted
+++ resolved
@@ -42,20 +42,9 @@
 	// in the process of a deployment.
 	IsJobInDeployment(string) bool
 
-<<<<<<< HEAD
-	// IsJobRunning checks to see whether the specified jobID has any currently
-	// running task groups on the cluster.
-	IsJobRunning(string) bool
-
-	// JobScale takes a scaling policy and then attempts to scale the desired job
-	// to the appropriate level whilst ensuring the event will not excede any job
-	// thresholds set.
-	JobScale(string, []*GroupScalingPolicy)
-=======
 	// JobGroupScale scales a particular job group, confirming that the action
 	// completes successfully.
 	JobGroupScale(string, *GroupScalingPolicy, *ScalingState)
->>>>>>> 9a21f7d4
 
 	// JobWatcher is the main entry point into Replicators process of reading and
 	// updating its JobScalingPolicies tracking.
